source "tools/build/Kconfig.unix"

config LINUX
    def_bool y
    select FEATURE_HW_AIO
    select FEATURE_HW_PWM
    select FEATURE_HW_SPI
    select FEATURE_HW_GPIO
    select FEATURE_HW_UART
    select FEATURE_HW_I2C
<<<<<<< HEAD
    select FEATURE_RUNNABLE_PROGRAMS
    select FEATURE_WORKER_THREADS
    select FEATURE_UNIX_SOCKETS
    select FEATURE_CRYPTO_MESSAGE_DIGEST
    select FEATURE_NETWORK
    select FEATURE_COAP
    select FEATURE_HTTP_CLIENT if HAVE_LIBCURL
    select FEATURE_HTTP_SERVER if HAVE_LIBMICROHTTPD
    select FEATURE_FLOW
    select FEATURE_FILESYSTEM
    select FEATURE_CC_SANITIZE
    select FEATURE_OIC
=======
    select FEATURE_CC_SANITIZE
>>>>>>> 3e31a504
<|MERGE_RESOLUTION|>--- conflicted
+++ resolved
@@ -8,19 +8,5 @@
     select FEATURE_HW_GPIO
     select FEATURE_HW_UART
     select FEATURE_HW_I2C
-<<<<<<< HEAD
-    select FEATURE_RUNNABLE_PROGRAMS
-    select FEATURE_WORKER_THREADS
-    select FEATURE_UNIX_SOCKETS
-    select FEATURE_CRYPTO_MESSAGE_DIGEST
-    select FEATURE_NETWORK
-    select FEATURE_COAP
-    select FEATURE_HTTP_CLIENT if HAVE_LIBCURL
-    select FEATURE_HTTP_SERVER if HAVE_LIBMICROHTTPD
-    select FEATURE_FLOW
-    select FEATURE_FILESYSTEM
     select FEATURE_CC_SANITIZE
-    select FEATURE_OIC
-=======
-    select FEATURE_CC_SANITIZE
->>>>>>> 3e31a504
+    select FEATURE_OIC